--- conflicted
+++ resolved
@@ -35,9 +35,4 @@
 Modelfile
 modelfiles
 
-<<<<<<< HEAD
-site/
-=======
-# docs ignore
-site
->>>>>>> a0eb0a07
+site/