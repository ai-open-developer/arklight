--- conflicted
+++ resolved
@@ -1,66 +1,9 @@
-<<<<<<< HEAD
 [![ArkLight: AI-Powered Full-Stack Web Development in the Browser](./public/dramatic-logo-clean.svg)](https://bolt.new)
 
 # ArkLight: A Fork by Cole Medin's oTToDev
 
 This fork of Bolt.local/oTToDev (ArkLight) allows you to choose the LLM that you use for each prompt! Currently, you can use OpenAI, Anthropic, Ollama, OpenRouter, Gemini, LMStudio, Mistral, xAI, HuggingFace, DeepSeek, or Groq models - and it is easily extended to use any other model supported by the Vercel AI SDK! See the instructions below for running this locally and extending it to include more models.
 
-=======
-[![Bolt.new: AI-Powered Full-Stack Web Development in the Browser](./public/social_preview_index.jpg)](https://bolt.new)
-
-# Bolt.new Fork by Cole Medin - oTToDev
-
-This fork of Bolt.new (oTToDev) allows you to choose the LLM that you use for each prompt! Currently, you can use OpenAI, Anthropic, Ollama, OpenRouter, Gemini, LMStudio, Mistral, xAI, HuggingFace, DeepSeek, or Groq models - and it is easily extended to use any other model supported by the Vercel AI SDK! See the instructions below for running this locally and extending it to include more models.
-
-Check the [oTToDev Docs](https://coleam00.github.io/bolt.new-any-llm/) for more information.
-
-## Join the community for oTToDev!
-
-https://thinktank.ottomator.ai
-
-
-## Requested Additions - Feel Free to Contribute!
-
-- ✅ OpenRouter Integration (@coleam00)
-- ✅ Gemini Integration (@jonathands)
-- ✅ Autogenerate Ollama models from what is downloaded (@yunatamos)
-- ✅ Filter models by provider (@jasonm23)
-- ✅ Download project as ZIP (@fabwaseem)
-- ✅ Improvements to the main Bolt.new prompt in `app\lib\.server\llm\prompts.ts` (@kofi-bhr)
-- ✅ DeepSeek API Integration (@zenith110)
-- ✅ Mistral API Integration (@ArulGandhi)
-- ✅ "Open AI Like" API Integration (@ZerxZ)
-- ✅ Ability to sync files (one way sync) to local folder (@muzafferkadir)
-- ✅ Containerize the application with Docker for easy installation (@aaronbolton)
-- ✅ Publish projects directly to GitHub (@goncaloalves)
-- ✅ Ability to enter API keys in the UI (@ali00209)
-- ✅ xAI Grok Beta Integration (@milutinke)
-- ✅ LM Studio Integration (@karrot0)
-- ✅ HuggingFace Integration (@ahsan3219)
-- ✅ Bolt terminal to see the output of LLM run commands (@thecodacus)
-- ✅ Streaming of code output (@thecodacus)
-- ✅ Ability to revert code to earlier version (@wonderwhy-er)
-- ✅ Cohere Integration (@hasanraiyan)
-- ✅ Dynamic model max token length (@hasanraiyan)
-- ✅ Better prompt enhancing (@SujalXplores)
-- ✅ Prompt caching (@SujalXplores)
-- ✅ Load local projects into the app (@wonderwhy-er)
-- ✅ Together Integration (@mouimet-infinisoft)
-- ✅ Mobile friendly (@qwikode)
-- ✅ Better prompt enhancing (@SujalXplores)
-- ✅ Attach images to prompts (@atrokhym)
-- ⬜ **HIGH PRIORITY** - Prevent Bolt from rewriting files as often (file locking and diffs)
-- ⬜ **HIGH PRIORITY** - Better prompting for smaller LLMs (code window sometimes doesn't start)
-- ⬜ **HIGH PRIORITY** - Run agents in the backend as opposed to a single model call
-- ⬜ Deploy directly to Vercel/Netlify/other similar platforms
-- ⬜ Have LLM plan the project in a MD file for better results/transparency
-- ⬜ VSCode Integration with git-like confirmations
-- ⬜ Upload documents for knowledge - UI design templates, a code base to reference coding style, etc.
-- ⬜ Voice prompting
-- ⬜ Azure Open AI API Integration
-- ⬜ Perplexity Integration
-- ⬜ Vertex AI Integration
->>>>>>> a0eb0a07
 
 ## Bolt.new: AI-Powered Full-Stack Web Development in the Browser
 
